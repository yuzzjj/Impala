// Copyright 2012 Cloudera Inc.
//
// Licensed under the Apache License, Version 2.0 (the "License");
// you may not use this file except in compliance with the License.
// You may obtain a copy of the License at
//
// http://www.apache.org/licenses/LICENSE-2.0
//
// Unless required by applicable law or agreed to in writing, software
// distributed under the License is distributed on an "AS IS" BASIS,
// WITHOUT WARRANTIES OR CONDITIONS OF ANY KIND, either express or implied.
// See the License for the specific language governing permissions and
// limitations under the License.

//
// This file contains all structs, enums, etc., that together make up
// a plan tree. All information recorded in struct TPlan and below is independent
// of the execution parameters of any one of the backends on which it is running
// (those are recorded in TPlanFragmentExecParams).

namespace cpp impala
namespace java com.cloudera.impala.thrift

include "CatalogObjects.thrift"
include "ExecStats.thrift"
include "Exprs.thrift"
include "Types.thrift"
include "ExternalDataSource.thrift"

enum TPlanNodeType {
  HDFS_SCAN_NODE,
  HBASE_SCAN_NODE,
  HASH_JOIN_NODE,
  AGGREGATION_NODE,
  SORT_NODE,
  EMPTY_SET_NODE,
  EXCHANGE_NODE,
  UNION_NODE,
  SELECT_NODE,
  NESTED_LOOP_JOIN_NODE,
  DATA_SOURCE_NODE,
  ANALYTIC_EVAL_NODE,
<<<<<<< HEAD
  SINGULAR_ROW_SRC_NODE,
  UNNEST_NODE,
  SUBPLAN_NODE,
=======
  KUDU_SCAN_NODE
>>>>>>> 113f88d2
}

// phases of an execution node
// must be kept in sync with tests/failure/test_failpoints.py
enum TExecNodePhase {
  PREPARE,
  PREPARE_SCANNER,
  OPEN,
  GETNEXT,
  CLOSE,
  INVALID
}

// what to do when hitting a debug point (TImpalaQueryOptions.DEBUG_ACTION)
enum TDebugAction {
  WAIT,
  FAIL
}

// Preference for replica selection
enum TReplicaPreference {
  CACHE_LOCAL,
  CACHE_RACK,
  DISK_LOCAL,
  DISK_RACK,
  REMOTE
}

// Specification of a runtime filter
struct TRuntimeFilterDesc {
  // Filter unique id (within a query)
  1: required i32 filter_id

  // Expr on which the filter is applied; it is fully bound by a scan node.
  2: required Exprs.TExpr target_expr

  // Expr on which the filter is built on a hash join.
  3: required Exprs.TExpr src_expr

  // If set, indicates if the source join node of this filter is a broadcast or
  // a partitioned join.
  4: optional bool is_broadcast_join

  // If set, indicates if filter_expr is bound only by partition columns
  5: optional bool is_bound_by_partition_columns

  // SlotIds on which the target expr is bound on
  6: optional list<Types.TSlotId> target_expr_slotids

  // If set, indicates that the filter should not be sent to the coordinator because it
  // is produced by a broadcast join and the target scan node is in the same fragment
  // as the join.
  7: optional bool has_local_target
}

// The information contained in subclasses of ScanNode captured in two separate
// Thrift structs:
// - TScanRange: the data range that's covered by the scan (which varies with the
//   particular partition of the plan fragment of which the scan node is a part)
// - T<subclass>: all other operational parameters that are the same across
//   all plan fragments

// Specification of subsection of a single hdfs file.
struct THdfsFileSplit {
  // File name (not the full path).  The path is assumed to be the
  // 'location' of the THdfsPartition referenced by partition_id.
  1: required string file_name

  // starting offset
  2: required i64 offset

  // length of split
  3: required i64 length

  // ID of partition within the THdfsTable associated with this scan node.
  4: required i64 partition_id

  // total size of the hdfs file
  5: required i64 file_length

  // compression type of the hdfs file
  6: required CatalogObjects.THdfsCompression file_compression

  // last modified time of the file
  7: required i64 mtime
}

// key range for single THBaseScanNode
// TODO: does 'binary' have an advantage over string? strings can
// already store binary data
struct THBaseKeyRange {
  // inclusive
  1: optional string startKey

  // exclusive
  2: optional string stopKey
}

// Key range to query a Kudu table
struct TKuduKeyRange {
  1: optional binary partitionStartKey
  2: optional binary partitionStopKey
}

// Specification of an individual data range which is held in its entirety
// by a storage server
struct TScanRange {
  // one of these must be set for every TScanRange2
  1: optional THdfsFileSplit hdfs_file_split
  2: optional THBaseKeyRange hbase_key_range
  3: optional TKuduKeyRange kudu_key_range
}

struct THdfsScanNode {
  1: required Types.TTupleId tuple_id

  // Conjuncts that can be evaluated while materializing the items (tuples) of
  // collection-typed slots. Maps from item tuple id to the list of conjuncts
  // to be evaluated.
  2: optional map<Types.TTupleId, list<Exprs.TExpr>> collection_conjuncts

  // Option to control replica selection during scan scheduling.
  3: optional TReplicaPreference replica_preference

  // Option to control tie breaks during scan scheduling.
  4: optional bool random_replica

  // Option to control whether codegen should be used for conjuncts evaluation.
  5: optional bool codegen_conjuncts
}

struct TDataSourceScanNode {
  1: required Types.TTupleId tuple_id

  // The external data source to scan
  2: required CatalogObjects.TDataSource data_source

  // Init string for the table passed to the data source. May be an empty string.
  3: required string init_string

  // Scan predicates in conjunctive normal form that were accepted by the data source.
  4: required list<list<ExternalDataSource.TBinaryPredicate>> accepted_predicates
}

struct THBaseFilter {
  1: required string family
  2: required string qualifier
  // Ordinal number into enum HBase CompareFilter.CompareOp.
  // We don't use TExprOperator because the op is interpreted by an HBase Filter, and
  // not the c++ expr eval.
  3: required i32 op_ordinal
  4: required string filter_constant
}

struct THBaseScanNode {
  1: required Types.TTupleId tuple_id

  // TODO: remove this, we already have THBaseTable.tableName
  2: required string table_name

  3: optional list<THBaseFilter> filters

  // Suggested max value for "hbase.client.scan.setCaching"
  4: optional i32 suggested_max_caching
}

struct TKuduScanNode {
  1: required Types.TTupleId tuple_id
  // List of conjuncts that can be pushed down to Kudu.
  2: optional list<Exprs.TExpr> pushable_conjuncts
}

struct TEqJoinCondition {
  // left-hand side of "<a> = <b>"
  1: required Exprs.TExpr left;
  // right-hand side of "<a> = <b>"
  2: required Exprs.TExpr right;
  // true if and only if operator is "<=>", also known as "IS NOT DISTINCT FROM"
  3: required bool is_not_distinct_from;
}

enum TJoinOp {
  INNER_JOIN,
  LEFT_OUTER_JOIN,
  LEFT_SEMI_JOIN,
  LEFT_ANTI_JOIN,

  // Similar to LEFT_ANTI_JOIN with special handling for NULLs for the join conjuncts
  // on the build side. Those NULLs are considered candidate matches, and therefore could
  // be rejected (ANTI-join), based on the other join conjuncts. This is in contrast
  // to LEFT_ANTI_JOIN where NULLs are not matches and therefore always returned.
  NULL_AWARE_LEFT_ANTI_JOIN,

  RIGHT_OUTER_JOIN,
  RIGHT_SEMI_JOIN,
  RIGHT_ANTI_JOIN,
  FULL_OUTER_JOIN,
  CROSS_JOIN
}

struct THashJoinNode {
  1: required TJoinOp join_op

  // equi-join predicates
  2: required list<TEqJoinCondition> eq_join_conjuncts

  // non equi-join predicates
  3: optional list<Exprs.TExpr> other_join_conjuncts

  // If true, this join node can (but may choose not to) generate slot filters
  // after constructing the build side that can be applied to the probe side.
  4: optional bool add_probe_filters
}

struct TNestedLoopJoinNode {
  1: required TJoinOp join_op

  // Join conjuncts (both equi-join and non equi-join). All other conjuncts that are
  // evaluated at the join node are stored in TPlanNode.conjuncts.
  2: optional list<Exprs.TExpr> join_conjuncts
}

struct TAggregationNode {
  1: optional list<Exprs.TExpr> grouping_exprs
  // aggregate exprs. The root of each expr is the aggregate function. The
  // other exprs are the inputs to the aggregate function.
  2: required list<Exprs.TExpr> aggregate_functions

  // Tuple id used for intermediate aggregations (with slots of agg intermediate types)
  3: required Types.TTupleId intermediate_tuple_id

  // Tupld id used for the aggregation output (with slots of agg output types)
  // Equal to intermediate_tuple_id if intermediate type == output type for all
  // aggregate functions.
  4: required Types.TTupleId output_tuple_id

  // Set to true if this aggregation node needs to run the finalization step.
  5: required bool need_finalize

  // Set to true to use the streaming preagg algorithm. Node must be a preaggregation.
  6: required bool use_streaming_preaggregation

  // Estimate of number of input rows from the planner.
  7: required i64 estimated_input_cardinality
}

struct TSortInfo {
  1: required list<Exprs.TExpr> ordering_exprs
  2: required list<bool> is_asc_order
  // Indicates, for each expr, if nulls should be listed first or last. This is
  // independent of is_asc_order.
  3: required list<bool> nulls_first
  // Expressions evaluated over the input row that materialize the tuple to be sorted.
  // Contains one expr per slot in the materialized tuple.
  4: optional list<Exprs.TExpr> sort_tuple_slot_exprs
}

struct TSortNode {
  1: required TSortInfo sort_info
  // Indicates whether the backend service should use topn vs. sorting
  2: required bool use_top_n;
  // This is the number of rows to skip before returning results
  3: optional i64 offset
}

enum TAnalyticWindowType {
  // Specifies the window as a logical offset
  RANGE,

  // Specifies the window in physical units
  ROWS
}

enum TAnalyticWindowBoundaryType {
  // The window starts/ends at the current row.
  CURRENT_ROW,

  // The window starts/ends at an offset preceding current row.
  PRECEDING,

  // The window starts/ends at an offset following current row.
  FOLLOWING
}

struct TAnalyticWindowBoundary {
  1: required TAnalyticWindowBoundaryType type

  // Predicate that checks: child tuple '<=' buffered tuple + offset for the orderby expr
  2: optional Exprs.TExpr range_offset_predicate

  // Offset from the current row for ROWS windows.
  3: optional i64 rows_offset_value
}

struct TAnalyticWindow {
  // Specifies the window type for the start and end bounds.
  1: required TAnalyticWindowType type

  // Absence indicates window start is UNBOUNDED PRECEDING.
  2: optional TAnalyticWindowBoundary window_start

  // Absence indicates window end is UNBOUNDED FOLLOWING.
  3: optional TAnalyticWindowBoundary window_end
}

// Defines a group of one or more analytic functions that share the same window,
// partitioning expressions and order-by expressions and are evaluated by a single
// ExecNode.
struct TAnalyticNode {
  // Exprs on which the analytic function input is partitioned. Input is already sorted
  // on partitions and order by clauses, partition_exprs is used to identify partition
  // boundaries. Empty if no partition clause is specified.
  1: required list<Exprs.TExpr> partition_exprs

  // Exprs specified by an order-by clause for RANGE windows. Used to evaluate RANGE
  // window boundaries. Empty if no order-by clause is specified or for windows
  // specifying ROWS.
  2: required list<Exprs.TExpr> order_by_exprs

  // Functions evaluated over the window for each input row. The root of each expr is
  // the aggregate function. Child exprs are the inputs to the function.
  3: required list<Exprs.TExpr> analytic_functions

  // Window specification
  4: optional TAnalyticWindow window

  // Tuple used for intermediate results of analytic function evaluations
  // (with slots of analytic intermediate types)
  5: required Types.TTupleId intermediate_tuple_id

  // Tupld used for the analytic function output (with slots of analytic output types)
  // Equal to intermediate_tuple_id if intermediate type == output type for all
  // analytic functions.
  6: required Types.TTupleId output_tuple_id

  // id of the buffered tuple (identical to the input tuple, which is assumed
  // to come from a single SortNode); not set if both partition_exprs and
  // order_by_exprs are empty
  7: optional Types.TTupleId buffered_tuple_id

  // predicate that checks: child tuple is in the same partition as the buffered tuple,
  // i.e. each partition expr is equal or both are not null. Only set if
  // buffered_tuple_id is set; should be evaluated over a row that is composed of the
  // child tuple and the buffered tuple
  8: optional Exprs.TExpr partition_by_eq

  // predicate that checks: the order_by_exprs are equal or both NULL when evaluated
  // over the child tuple and the buffered tuple. only set if buffered_tuple_id is set;
  // should be evaluated over a row that is composed of the child tuple and the buffered
  // tuple
  9: optional Exprs.TExpr order_by_eq
}

struct TUnionNode {
  // A UnionNode materializes all const/result exprs into this tuple.
  1: required Types.TTupleId tuple_id
  // List or expr lists materialized by this node.
  // There is one list of exprs per query stmt feeding into this union node.
  2: required list<list<Exprs.TExpr>> result_expr_lists
  // Separate list of expr lists coming from a constant select stmts.
  3: required list<list<Exprs.TExpr>> const_expr_lists
}

struct TExchangeNode {
  // The ExchangeNode's input rows form a prefix of the output rows it produces;
  // this describes the composition of that prefix
  1: required list<Types.TTupleId> input_row_tuples
  // For a merging exchange, the sort information.
  2: optional TSortInfo sort_info
  // This is the number of rows to skip before returning results
  3: optional i64 offset
}

struct TUnnestNode {
  // Expr that returns the in-memory collection to be scanned.
  // Currently always a SlotRef into an array-typed slot.
  1: required Exprs.TExpr collection_expr
}

// This is essentially a union of all messages corresponding to subclasses
// of PlanNode.
struct TPlanNode {
  // node id, needed to reassemble tree structure
  1: required Types.TPlanNodeId node_id
  2: required TPlanNodeType node_type
  3: required i32 num_children
  4: required i64 limit
  // Tuples in row produced by node. Must be non-empty.
  5: required list<Types.TTupleId> row_tuples

  // nullable_tuples[i] is true if row_tuples[i] is nullable
  6: required list<bool> nullable_tuples
  7: optional list<Exprs.TExpr> conjuncts

  // one field per PlanNode subclass
  8: optional THdfsScanNode hdfs_scan_node
  9: optional THBaseScanNode hbase_scan_node
  20: optional TKuduScanNode kudu_scan_node
  10: optional TDataSourceScanNode data_source_node
  11: optional THashJoinNode hash_join_node
  12: optional TNestedLoopJoinNode nested_loop_join_node
  13: optional TAggregationNode agg_node
  14: optional TSortNode sort_node
  15: optional TUnionNode union_node
  16: optional TExchangeNode exchange_node
  17: optional TAnalyticNode analytic_node
  21: optional TUnnestNode unnest_node

  // Label that should be used to print this node to the user.
  18: optional string label

  // Additional details that should be printed to the user. This is node specific
  // e.g. table name, join strategy, etc.
  19: optional string label_detail

  // Estimated execution stats generated by the planner.
  20: optional ExecStats.TExecStats estimated_stats

  // Runtime filters assigned to this plan node
  22: optional list<TRuntimeFilterDesc> runtime_filters
}

// A flattened representation of a tree of PlanNodes, obtained by depth-first
// traversal.
struct TPlan {
  1: required list<TPlanNode> nodes
}<|MERGE_RESOLUTION|>--- conflicted
+++ resolved
@@ -40,13 +40,10 @@
   NESTED_LOOP_JOIN_NODE,
   DATA_SOURCE_NODE,
   ANALYTIC_EVAL_NODE,
-<<<<<<< HEAD
   SINGULAR_ROW_SRC_NODE,
   UNNEST_NODE,
   SUBPLAN_NODE,
-=======
   KUDU_SCAN_NODE
->>>>>>> 113f88d2
 }
 
 // phases of an execution node
@@ -147,8 +144,8 @@
 
 // Key range to query a Kudu table
 struct TKuduKeyRange {
-  1: optional binary partitionStartKey
-  2: optional binary partitionStopKey
+  1: optional binary range_start_key
+  2: optional binary range_stop_key
 }
 
 // Specification of an individual data range which is held in its entirety
@@ -215,8 +212,9 @@
 
 struct TKuduScanNode {
   1: required Types.TTupleId tuple_id
+
   // List of conjuncts that can be pushed down to Kudu.
-  2: optional list<Exprs.TExpr> pushable_conjuncts
+  2: optional list<Exprs.TExpr> kudu_conjuncts
 }
 
 struct TEqJoinCondition {
@@ -444,7 +442,7 @@
   // one field per PlanNode subclass
   8: optional THdfsScanNode hdfs_scan_node
   9: optional THBaseScanNode hbase_scan_node
-  20: optional TKuduScanNode kudu_scan_node
+  23: optional TKuduScanNode kudu_scan_node
   10: optional TDataSourceScanNode data_source_node
   11: optional THashJoinNode hash_join_node
   12: optional TNestedLoopJoinNode nested_loop_join_node
