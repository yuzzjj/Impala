--- conflicted
+++ resolved
@@ -15,11 +15,8 @@
 package com.cloudera.impala.analysis;
 
 import java.io.StringReader;
-<<<<<<< HEAD
 import java.util.List;
 import java.util.Map;
-=======
->>>>>>> 113f88d2
 import java.util.Set;
 
 import org.slf4j.Logger;
@@ -37,7 +34,6 @@
 import com.cloudera.impala.common.AnalysisException;
 import com.cloudera.impala.common.Pair;
 import com.cloudera.impala.thrift.TAccessEvent;
-import com.cloudera.impala.thrift.TDescribeOutputStyle;
 import com.cloudera.impala.thrift.TLineageGraph;
 import com.cloudera.impala.thrift.TQueryCtx;
 import com.google.common.base.Preconditions;
@@ -121,8 +117,8 @@
       return stmt_ instanceof GrantRevokePrivStmt;
     }
     public boolean isTruncateStmt() { return stmt_ instanceof TruncateStmt; }
-    public boolean isUpdateStmt() { return stmt_ instanceof UpdateStmt2; }
-    public UpdateStmt2 getUpdateStmt() { return (UpdateStmt2) stmt_; }
+    public boolean isUpdateStmt() { return stmt_ instanceof UpdateStmt; }
+    public UpdateStmt getUpdateStmt() { return (UpdateStmt) stmt_; }
     public boolean isDeleteStmt() { return stmt_ instanceof DeleteStmt; }
     public DeleteStmt getDeleteStmt() { return (DeleteStmt) stmt_; }
 
@@ -393,6 +389,7 @@
     Analyzer analyzer = getAnalyzer();
     // Process statements for which column-level privilege requests may be registered.
     if (analysisResult_.isQueryStmt() || analysisResult_.isInsertStmt() ||
+        analysisResult_.isUpdateStmt() || analysisResult_.isDeleteStmt() ||
         analysisResult_.isCreateTableAsSelectStmt() ||
         analysisResult_.isCreateViewStmt() || analysisResult_.isAlterViewStmt()) {
       // Map of table name to a list of privilege requests associated with that table.
